# Axelar Relayer core libraries

This repo provides building blocks for Axelar<>Blockchain Relayer

## Relayer Architecture Overview

```mermaid
graph TD
    subgraph "Relayer System"
        subgraph "Amplifier to Blockchain Flow"
            amp_sub[Amplifier Subscriber]
            tasks_queue[Amplifier Tasks Queue]
            bcx_ing[Blockchain Ingester]
        end

        subgraph "Blockchain to Amplifier Flow"
            bcx_sub[Blockchain Subscriber]
            events_queue[Amplifier Events Queue]
            amp_ing[Amplifier Ingester]
        end
    end

    %% External systems
    amp_api[/"Amplifier REST API"\]
    bcx["Blockchain"]

    %% Amplifier to Blockchain flow
    amp_api -->|amplifier tasks| amp_sub
    amp_sub -->|pushes amplifier tasks| tasks_queue
    tasks_queue -->|consumes amplifier tasks| bcx_ing
    bcx_ing -->|transforms & includes amplifier tasks| bcx

    %% Blockchain to Amplifier flow
    bcx -->|blockchain events| bcx_sub
    bcx_sub -->|transforms to amplifier events| events_queue
    events_queue -->|consumes amplifier events| amp_ing
    amp_ing -->|sends amplifier events| amp_api

    %% Styling
    classDef component fill:#d9d2e9,stroke:#674ea7,stroke-width:2px;
    classDef queue fill:#ffe6cc,stroke:#d79b00,stroke-width:2px;
    classDef api fill:#d5e8d4,stroke:#82b366,stroke-width:3px,color:#000,font-weight:bold,font-size:18px;
    classDef blockchain fill:#dae8fc,stroke:#6c8ebf,stroke-width:3px,color:#000,font-weight:bold,font-size:18px;

    class amp_sub,bcx_ing,bcx_sub,amp_ing component;
    class tasks_queue,events_queue queue;
    class amp_api api;
    class bcx blockchain;

    %% Styling
    classDef component stroke:#333,stroke-width:2px;
    classDef queue fill:#ff9,stroke:#333,stroke-width:2px;
    classDef external fill:#bbf,stroke:#333,stroke-width:1px;

    class amp_sub,bcx_ing,bcx_sub,amp_ing component;
    class tasks_queue,events_queue queue;
    class amp_api,bcx external;
```

## Bidirectional Flow Architecture

The relayer establishes bidirectional communication between an Amplifier API and a blockchain. It consists of these main flows:

### Amplifier to Blockchain Flow

- **Amplifier Subscriber**: Subscribes to the Amplifier REST API and receives amplifier tasks then sends them to queue
- **Amplifier Tasks Queue**: Stores amplifier tasks
- **Blockchain Ingester**: Consumes tasks from the queue, transforms them to a compatible format, and includes them in the blockchain

### Blockchain to Amplifier Flow

- **Blockchain Subscriber**: Subscribes to blockchain events, transforms them into amplifier events and sends to queue
- **Amplifier Events Queue**: Stores amplifier events
- **Amplifier Ingester**: Consumes events from the queue and sends them to the Amplifier API

## Internal Relayer Architecture

The relayer is designed as 4 components: 2 ingestors & 2 subscribers - 1 for each chain (Axelar/amplifier API and the connecting chain)

1. **Supervisor**(optional):

   - Runs on its own dedicated thread with a Tokio runtime
   - Spawns and monitors worker threads only for the components selected via CLI
   - Detects crashes and automatically restarts failed components
   - Provides a graceful shutdown period when termination is requested
   - Is fully optional

2. **Termination Handling**:

   - A dedicated thread listens for Ctrl+C signals
   - Uses an CancellationToken as a shared termination flag
   - When Ctrl+C is received, the CancellationToken is set to true
   - All components, including optional supervisor, watch this CancellationToken
   - Upon termination, components have graceful period to finish current work

3. **Worker Components**:

   - Each component (Amplifier Subscriber, Blockchain Ingester, Blockchain Subscriber, Amplifier Ingester) runs isolated
   - Components check the termination flag regularly and shut down when needed
   - Isolation ensures a failure in one component doesn't affect others
   - It's up to the implementation to run all components at once (and isolate via supervisor) or as separate binaries

4. **Queue Abstraction**:
   - Queue is push based
   - Currently implemented using [NATS](https://nats.io/) and [GCP](https://cloud.google.com/pubsub?hl=en)
   - Abstraction allows for easy replacement with different queue technologies
   - Components interact with queues only through trait interfaces, maintaining loose coupling
   - Supports horizontal scaling by allowing multiple instances to consume from the same queue

<<<<<<< HEAD
The supervisor is optional, and each component can be started as a separate binary.
=======
The supervisor is optional, and each component can be started as a separate binary.RetryClaude can make mistakes. Please double-check responses.

## Running the Components

### Configuration

Before running the components, you need to create a configuration file. An example configuration file is provided in `relayer-config-example.toml`. You can copy this file and modify it according to your needs:

```bash
cp relayer-config-example.toml relayer-config.toml
```

Edit the `relayer-config.toml` file to configure:

- Amplifier API configuration
- Backend configuration (NATS or GCP Pub/Sub)
- Tickrate for processing events
- Health check endpoints

### Running Amplifier Ingester

```bash
# Build the ingester
cargo build --bin amplifier-ingester

# Run with default config path (looks for relayer-config.toml in current directory)
./target/debug/amplifier-ingester

# Or specify a custom config path
./target/debug/amplifier-ingester --config /path/to/your/config.toml
```

### Running Amplifier Subscriber

```bash
# Build the subscriber
cargo build --bin amplifier-subscriber

# Run with default config path (looks for relayer-config.toml in current directory)
./target/debug/amplifier-subscriber

# Or specify a custom config path
./target/debug/amplifier-subscriber --config /path/to/your/config.toml
```

### Running with Specific Backend

By default, both components are built with GCP support. To use NATS as the backend, compile with the `nats` feature:

```bash
# Build with nats backend support
cargo build --bin amplifier-ingester --features nats --no-default-features
cargo build --bin amplifier-subscriber --features nats --no-default-features
```

### Health Checks

Once running, you can check the health of the components by sending an HTTP request to the configured health check endpoints:

```bash
# Check health of a component (assuming default port 8080)
curl http://localhost:8080/healthz

# Check readiness of a component
curl http://localhost:8080/readyz
```
>>>>>>> a80fb6e7
<|MERGE_RESOLUTION|>--- conflicted
+++ resolved
@@ -107,10 +107,7 @@
    - Components interact with queues only through trait interfaces, maintaining loose coupling
    - Supports horizontal scaling by allowing multiple instances to consume from the same queue
 
-<<<<<<< HEAD
 The supervisor is optional, and each component can be started as a separate binary.
-=======
-The supervisor is optional, and each component can be started as a separate binary.RetryClaude can make mistakes. Please double-check responses.
 
 ## Running the Components
 
@@ -175,5 +172,4 @@
 
 # Check readiness of a component
 curl http://localhost:8080/readyz
-```
->>>>>>> a80fb6e7
+```